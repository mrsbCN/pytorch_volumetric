--- conflicted
+++ resolved
@@ -68,14 +68,7 @@
         return dd.draw_mesh(name, self.get_mesh_resource_filename(), pose, scale=self.scale, rgba=rgba,
                             object_id=object_id, vis_frame_pos=frame_pos, vis_frame_rot=self.vis_frame_rot)
 
-<<<<<<< HEAD
     def bounding_box(self, padding=0.):
-=======
-    def bounding_box(self, padding=0., padding_ratio=0.):
-        if self._mesh is None:
-            self.precompute_sdf()
->>>>>>> 32899dac
-
         aabb = self._mesh.get_axis_aligned_bounding_box()
         world_min = aabb.get_min_bound()
         world_max = aabb.get_max_bound()
@@ -93,15 +86,10 @@
         return self._mesh.get_center()
 
     def precompute_sdf(self):
+        if self._mesh is not None:
+            return
         # scale mesh the approrpiate amount
-<<<<<<< HEAD
-        if self._mesh is None:
-            full_path = self.get_mesh_high_poly_resource_filename()
-            if not os.path.exists(full_path):
-                raise RuntimeError(f"Expected mesh file does not exist: {full_path}")
-            self._mesh = o3d.io.read_triangle_mesh(full_path)
-        self._mesh = self._mesh.scale(self.scale, center=[0, 0, 0])
-=======
+
         full_path = self.get_mesh_high_poly_resource_filename()
         full_path = os.path.expanduser(full_path)
         if not os.path.exists(full_path):
@@ -111,7 +99,7 @@
         scale_transform = np.eye(4)
         np.fill_diagonal(scale_transform[:3, :3], self.scale)
         self._mesh.transform(scale_transform)
->>>>>>> 32899dac
+            
         # convert from mesh object frame to simulator object frame
         x, y, z, w = self.vis_frame_rot
         self._mesh = self._mesh.rotate(o3d.geometry.get_rotation_matrix_from_quaternion((w, x, y, z)),
